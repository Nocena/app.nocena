<<<<<<< HEAD
import React from 'react';
=======
import React, { useEffect, useState } from 'react';
import { ConnectKitButton } from 'connectkit';
import { useAccount } from 'wagmi';
>>>>>>> 79a92d8b

interface Props {
  inviteOwner?: string;
  setStep: () => void;
}

const RegisterWelcomeStep: React.FC<Props> = ({ setStep, inviteOwner }) => {
  const [isLoading, setIsLoading] = useState(false);
  const {
    isConnected,
  } = useAccount();

  // Handle welcome animation
  useEffect(() => {
    if (isConnected) {
      setIsLoading(true);
      const timer = setTimeout(() => {
        setStep();
      }, 4000); // 4 seconds for welcome animation

      return () => clearTimeout(timer);
    }
  }, [isConnected]);


  return (
    <div className="max-w-md text-center space-y-6">
      {/* Main welcome message */}
      <div>
        <h1 className="text-3xl font-semibold mb-4">Welcome to the challenge</h1>
        <p className="text-lg text-gray-300">Get ready to earn while exploring...</p>
      </div>

      {/* Personalized invite message */}
      {inviteOwner && (
        <div className="bg-nocenaBlue/10 border border-nocenaBlue/30 rounded-2xl p-4">
          <div className="flex items-center justify-center space-x-2 mb-2">
            <div
              className="w-8 h-8 bg-gradient-to-br from-nocenaBlue to-nocenaPurple rounded-full flex items-center justify-center">
              <svg className="w-4 h-4 text-white" fill="none" stroke="currentColor" viewBox="0 0 24 24">
                <path
                  strokeLinecap="round"
                  strokeLinejoin="round"
                  strokeWidth={2}
                  d="M16 7a4 4 0 11-8 0 4 4 0 018 0zM12 14a7 7 0 00-7 7h14a7 7 0 00-7-7z"
                />
              </svg>
            </div>
            <span className="text-nocenaBlue font-medium">Invited by</span>
          </div>
          <p className="text-white text-lg font-semibold">{inviteOwner}</p>
          <p className="text-white/60 text-sm mt-1">You both will earn 50 Nocenix tokens!</p>
        </div>
      )}

      {/* Loading animation elements */}
      {
        isLoading && (
          <div className="flex justify-center space-x-2 mt-8">
            <div className="w-2 h-2 bg-nocenaBlue rounded-full animate-bounce"></div>
            <div className="w-2 h-2 bg-nocenaPurple rounded-full animate-bounce" style={{ animationDelay: '0.1s' }}></div>
            <div className="w-2 h-2 bg-nocenaPink rounded-full animate-bounce" style={{ animationDelay: '0.2s' }}></div>
          </div>
        )
      }

      {/* Additional welcome info */}
      <div className="flex justify-center mt-8">
        {/*<p>Setting up your account...</p>*/}
        <ConnectKitButton label="Connect Wallet" mode="dark" />
      </div>
    </div>
  );
};

export default RegisterWelcomeStep;<|MERGE_RESOLUTION|>--- conflicted
+++ resolved
@@ -1,83 +1,12 @@
-<<<<<<< HEAD
 import React from 'react';
-=======
-import React, { useEffect, useState } from 'react';
-import { ConnectKitButton } from 'connectkit';
-import { useAccount } from 'wagmi';
->>>>>>> 79a92d8b
 
-interface Props {
-  inviteOwner?: string;
-  setStep: () => void;
-}
-
-const RegisterWelcomeStep: React.FC<Props> = ({ setStep, inviteOwner }) => {
-  const [isLoading, setIsLoading] = useState(false);
-  const {
-    isConnected,
-  } = useAccount();
-
-  // Handle welcome animation
-  useEffect(() => {
-    if (isConnected) {
-      setIsLoading(true);
-      const timer = setTimeout(() => {
-        setStep();
-      }, 4000); // 4 seconds for welcome animation
-
-      return () => clearTimeout(timer);
-    }
-  }, [isConnected]);
-
-
-  return (
-    <div className="max-w-md text-center space-y-6">
-      {/* Main welcome message */}
-      <div>
-        <h1 className="text-3xl font-semibold mb-4">Welcome to the challenge</h1>
-        <p className="text-lg text-gray-300">Get ready to earn while exploring...</p>
-      </div>
-
-      {/* Personalized invite message */}
-      {inviteOwner && (
-        <div className="bg-nocenaBlue/10 border border-nocenaBlue/30 rounded-2xl p-4">
-          <div className="flex items-center justify-center space-x-2 mb-2">
-            <div
-              className="w-8 h-8 bg-gradient-to-br from-nocenaBlue to-nocenaPurple rounded-full flex items-center justify-center">
-              <svg className="w-4 h-4 text-white" fill="none" stroke="currentColor" viewBox="0 0 24 24">
-                <path
-                  strokeLinecap="round"
-                  strokeLinejoin="round"
-                  strokeWidth={2}
-                  d="M16 7a4 4 0 11-8 0 4 4 0 018 0zM12 14a7 7 0 00-7 7h14a7 7 0 00-7-7z"
-                />
-              </svg>
-            </div>
-            <span className="text-nocenaBlue font-medium">Invited by</span>
-          </div>
-          <p className="text-white text-lg font-semibold">{inviteOwner}</p>
-          <p className="text-white/60 text-sm mt-1">You both will earn 50 Nocenix tokens!</p>
-        </div>
-      )}
-
-      {/* Loading animation elements */}
-      {
-        isLoading && (
-          <div className="flex justify-center space-x-2 mt-8">
-            <div className="w-2 h-2 bg-nocenaBlue rounded-full animate-bounce"></div>
-            <div className="w-2 h-2 bg-nocenaPurple rounded-full animate-bounce" style={{ animationDelay: '0.1s' }}></div>
-            <div className="w-2 h-2 bg-nocenaPink rounded-full animate-bounce" style={{ animationDelay: '0.2s' }}></div>
-          </div>
-        )
-      }
-
-      {/* Additional welcome info */}
-      <div className="flex justify-center mt-8">
-        {/*<p>Setting up your account...</p>*/}
-        <ConnectKitButton label="Connect Wallet" mode="dark" />
-      </div>
-    </div>
-  );
-};
+const RegisterWelcomeStep = () => (
+  <div className="max-w-md text-center">
+    <h1 className="text-3xl font-semibold mb-4">
+      Welcome to the challenge
+    </h1>
+    <p className="text-lg text-gray-300">Get ready to earn while exploring...</p>
+  </div>
+);
 
 export default RegisterWelcomeStep;