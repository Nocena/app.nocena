export type FormValues = {
  username: string;
<<<<<<< HEAD
  // phoneNumber: string;
  // password: string;
  inviteCode: string[];
  // verificationCode: string[];
=======
  inviteCode: string[];
>>>>>>> 7cef12b9
};<|MERGE_RESOLUTION|>--- conflicted
+++ resolved
@@ -1,11 +1,4 @@
 export type FormValues = {
   username: string;
-<<<<<<< HEAD
-  // phoneNumber: string;
-  // password: string;
   inviteCode: string[];
-  // verificationCode: string[];
-=======
-  inviteCode: string[];
->>>>>>> 7cef12b9
 };