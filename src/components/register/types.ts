export type FormValues = {
  username: string;
<<<<<<< HEAD
  // phoneNumber: string;
  // password: string;
  inviteCode: string[];
  // verificationCode: string[];
=======
  inviteCode: string[];
>>>>>>> 25b7f237
};<|MERGE_RESOLUTION|>--- conflicted
+++ resolved
@@ -1,11 +1,4 @@
 export type FormValues = {
   username: string;
-<<<<<<< HEAD
-  // phoneNumber: string;
-  // password: string;
   inviteCode: string[];
-  // verificationCode: string[];
-=======
-  inviteCode: string[];
->>>>>>> 25b7f237
 };