@tailwind base;
@tailwind components;
@tailwind utilities;

body {
  @apply font-sans;
}

@font-face {
  font-family: 'Montserrat Alt 1';
  src: url('/fonts/MontserratAlt1-Light.otf') format('opentype');
  font-weight: normal;
  font-style: normal;
}

@keyframes progressBar {
  0% { width: 0%; }
  20% { width: 25%; }
  50% { width: 60%; }
  80% { width: 85%; }
  100% { width: 100%; }
}

.animate-progressBar {
  animation: progressBar 0.6s ease-in-out forwards;
  width: 0%;
}

<<<<<<< HEAD
.react-tel-input .selected-flag {
  background-color: #1f2937 !important;
}
.react-tel-input .selected-flag:hover,
.react-tel-input .selected-flag:focus {
  background-color: #1f2937 !important;
}
.react-tel-input .country-list .country.highlight,
.react-tel-input .country-list .country:hover {
  background-color: #374151 !important;
}
.react-tel-input .country-list .country {
  background-color: #111827 !important;
  color: white !important;
}
.react-tel-input .country-list {
  background-color: #111827 !important;
  color: white !important;
  border: 1px solid #374151 !important;
=======
/* Base popup styles */
.maplibregl-popup-content {
  padding: 0 !important;
  background: transparent !important;
  border: none !important;
  box-shadow: none !important;
}

/* Hide the popup triangle/tip */
.maplibregl-popup-tip {
  display: none !important;
}

/* Ensure proper stacking order */
.maplibregl-marker {
  z-index: 1;
  will-change: transform;
  backface-visibility: hidden;
}

.maplibregl-popup {
  z-index: 10;
>>>>>>> d1eb3a86
}<|MERGE_RESOLUTION|>--- conflicted
+++ resolved
@@ -26,27 +26,6 @@
   width: 0%;
 }
 
-<<<<<<< HEAD
-.react-tel-input .selected-flag {
-  background-color: #1f2937 !important;
-}
-.react-tel-input .selected-flag:hover,
-.react-tel-input .selected-flag:focus {
-  background-color: #1f2937 !important;
-}
-.react-tel-input .country-list .country.highlight,
-.react-tel-input .country-list .country:hover {
-  background-color: #374151 !important;
-}
-.react-tel-input .country-list .country {
-  background-color: #111827 !important;
-  color: white !important;
-}
-.react-tel-input .country-list {
-  background-color: #111827 !important;
-  color: white !important;
-  border: 1px solid #374151 !important;
-=======
 /* Base popup styles */
 .maplibregl-popup-content {
   padding: 0 !important;
@@ -69,5 +48,25 @@
 
 .maplibregl-popup {
   z-index: 10;
->>>>>>> d1eb3a86
+}
+
+.react-tel-input .selected-flag {
+  background-color: #1f2937 !important;
+}
+.react-tel-input .selected-flag:hover,
+.react-tel-input .selected-flag:focus {
+  background-color: #1f2937 !important;
+}
+.react-tel-input .country-list .country.highlight,
+.react-tel-input .country-list .country:hover {
+  background-color: #374151 !important;
+}
+.react-tel-input .country-list .country {
+  background-color: #111827 !important;
+  color: white !important;
+}
+.react-tel-input .country-list {
+  background-color: #111827 !important;
+  color: white !important;
+  border: 1px solid #374151 !important;
 }