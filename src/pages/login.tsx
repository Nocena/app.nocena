<<<<<<< HEAD
// pages/login.tsx
import React, { useEffect, useState } from 'react';
import { useRouter } from 'next/router';
import Link from 'next/link';
import { getUserFromDgraph } from '../lib/api/dgraph';
import { useAuth, User } from '../contexts/AuthContext';
import AuthenticationLayout from '../components/layout/AuthenticationLayout';
import { ConnectKitButton } from 'connectkit';
import { AccountType } from '../lib/types';
import { useAccount } from 'wagmi';
import { fetchAvailableLensAccounts } from '@utils/lensUtils';
import { useLensAuth } from '../contexts/LensAuthProvider';
import LoadingSpinner from '@components/ui/LoadingSpinner';
=======
// pages/login.tsx - Updated to match enhanced registration
import React, { useState, useEffect, useRef } from 'react';
import { useRouter } from 'next/router';
import Link from 'next/link';
import { ConnectButton, useActiveAccount } from 'thirdweb/react';
import { getUserFromDgraph } from '../lib/api/dgraph';
import PrimaryButton from '../components/ui/PrimaryButton';
import { User, useAuth } from '../contexts/AuthContext';
import AuthenticationLayout from '../components/layout/AuthenticationLayout';
import { client, chain } from '../lib/thirdweb';
>>>>>>> 25b7f237

// Import wallet connectors you want to use
import { inAppWallet, createWallet } from 'thirdweb/wallets';

const LoginPage = () => {
  const [error, setError] = useState('');
  const [isLoadingAccounts, setIsLoadingAccounts] = useState(false);
  const [loading, setLoading] = useState(false);
<<<<<<< HEAD
  const [selectedAccount, setSelectedAccount] = useState<AccountType | null>(null);
  const [availableAccounts, setAvailableAccounts] = useState<
    {
      account: AccountType;
      userData: any;
    }[]
  >([]);
  const { address: walletAddress } = useAccount();
  const { authenticate, isAuthenticating, client } = useLensAuth();
=======
  const [walletChecked, setWalletChecked] = useState(false);

  // Refs to prevent multiple simultaneous login attempts
  const isProcessingLogin = useRef(false);
  const checkedAddresses = useRef<Set<string>>(new Set());
>>>>>>> 25b7f237

  const router = useRouter();
  const { login, isAuthenticated, user } = useAuth();

<<<<<<< HEAD
  useEffect(() => {
    if (walletAddress) {
      setIsLoadingAccounts(true);
      fetchAvailableLensAccounts(client, walletAddress)
        .then(async (accounts) => {
          const accountsWithUserData = await Promise.all(
            accounts.map(async (account) => {
              const userData = await getUserFromDgraph(account.localName);
              return userData ? { account, userData } : null;
            }),
          );

          const validAccounts = accountsWithUserData.filter((item) => !!item);
          setAvailableAccounts(validAccounts);
          setIsLoadingAccounts(false);
        })
        .catch((err) => {
          console.log('error fetching accounts', err);
          setIsLoadingAccounts(false);
        });
    }
  }, [walletAddress]);

  const handleSelectAccount = async (account: AccountType, userData: any) => {
    setSelectedAccount(account);
    await authenticate(account.accountAddress, walletAddress!);

    // Format followers and following to ensure they're arrays
    // This helps with the types in the AuthContext
    const formattedUser: User = {
      ...userData,
      followers: Array.isArray(userData.followers) ? userData.followers : [],
      following: Array.isArray(userData.following) ? userData.following : [],
    };

    // Login successful
    await login(formattedUser);
    router.push('/home');
  };

  const onSubmitSignIn = async (values: FormValues) => {
    setError('');
    setLoading(true);
=======
  // Thirdweb v5 hooks
  const account = useActiveAccount();
>>>>>>> 25b7f237

  // Configure which wallets/login methods to show
  const wallets = [
    inAppWallet({
      auth: {
        options: ['google', 'apple', 'facebook', 'discord', 'telegram', 'x', 'email', 'phone'],
      },
    }),
    createWallet('io.metamask'),
    createWallet('com.coinbase.wallet'),
    createWallet('walletConnect'),
    createWallet('com.trustwallet.app'),
  ];

  console.log('🔄 LOGIN PAGE RENDER:', {
    accountAddress: account?.address,
    loading,
    error,
    isAuthenticated,
    userExists: !!user,
    walletChecked,
    isProcessingLogin: isProcessingLogin.current,
    checkedAddresses: Array.from(checkedAddresses.current),
  });

  // Redirect if already authenticated
  useEffect(() => {
    if (isAuthenticated && user) {
      console.log('✅ User already authenticated, redirecting to home:', user.username);
      router.push('/home');
    }
  }, [isAuthenticated, user, router]);

  // Handle user login when account connects
  useEffect(() => {
    const handleUserLogin = async () => {
      const currentAddress = account?.address;

      console.log('🎯 LOGIN EFFECT TRIGGERED:', {
        currentAddress,
        loading,
        isProcessingLogin: isProcessingLogin.current,
        alreadyChecked: currentAddress ? checkedAddresses.current.has(currentAddress) : false,
        isAuthenticated,
        walletChecked,
      });

      // Exit early if no address
      if (!currentAddress) {
        console.log('❌ No wallet address, resetting state');
        setWalletChecked(false);
        setError('');
        return;
      }

      // Exit early if already authenticated
      if (isAuthenticated) {
        console.log('✅ Already authenticated, skipping login');
        return;
      }
<<<<<<< HEAD
      // Format followers and following to ensure they're arrays
      // This helps with the types in the AuthContext
      const formattedUser: User = {
        ...userData,
        followers: Array.isArray(userData.followers) ? userData.followers : [],
        following: Array.isArray(userData.following) ? userData.following : [],
      };
=======

      // Exit early if already processing
      if (isProcessingLogin.current) {
        console.log('⏳ Already processing login, skipping');
        return;
      }

      // Exit early if this address was already checked
      if (checkedAddresses.current.has(currentAddress)) {
        console.log('🔄 Address already checked, skipping API call');
        return;
      }

      // Exit early if currently loading
      if (loading) {
        console.log('⏳ Already loading, skipping');
        return;
      }

      console.log('🚀 STARTING LOGIN PROCESS for address:', currentAddress);

      isProcessingLogin.current = true;
      setLoading(true);
      setError('');
      setWalletChecked(false);
>>>>>>> 25b7f237

      try {
        console.log('📡 Calling getUserFromDgraph...');

        // Check if user exists in our database
        const userData = await getUserFromDgraph(currentAddress);

        console.log('📡 getUserFromDgraph response:', {
          userExists: !!userData,
          username: userData?.username,
          wallet: userData?.wallet,
          hasLensData: !!(userData?.lensHandle || userData?.lensAccountId),
          hasPersonalFields: !!(
            userData?.personalField1Type ||
            userData?.personalField2Type ||
            userData?.personalField3Type
          ),
        });

        // Mark this address as checked to prevent future API calls
        checkedAddresses.current.add(currentAddress);
        setWalletChecked(true);

        if (!userData) {
          console.log('❌ No user found for wallet, showing registration prompt');
          setError('account_not_found');
          setLoading(false);
          isProcessingLogin.current = false;
          return;
        }

        // Format user data for our context - enhanced to match registration
        const formattedUser: User = {
          // Core user fields
          id: userData.id,
          username: userData.username,
          bio: userData.bio || '',
          wallet: userData.wallet,
          profilePicture: userData.profilePicture || '/images/profile.png',
          coverPhoto: userData.coverPhoto || '/images/cover.jpg',
          trailerVideo: userData.trailerVideo || '/trailer.mp4',

          // Token fields - ensure consistent naming with registration
          earnedTokens: userData.earnedTokens || 0,
          earnedTokensDay: userData.earnedTokensDay || userData.earnedTokensToday || 0,
          earnedTokensWeek: userData.earnedTokensWeek || userData.earnedTokensThisWeek || 0,
          earnedTokensMonth: userData.earnedTokensMonth || userData.earnedTokensThisMonth || 0,

          // Personal Expression Fields - new in enhanced registration
          personalField1Type: userData.personalField1Type || '',
          personalField1Value: userData.personalField1Value || '',
          personalField1Metadata: userData.personalField1Metadata || '',
          personalField2Type: userData.personalField2Type || '',
          personalField2Value: userData.personalField2Value || '',
          personalField2Metadata: userData.personalField2Metadata || '',
          personalField3Type: userData.personalField3Type || '',
          personalField3Value: userData.personalField3Value || '',
          personalField3Metadata: userData.personalField3Metadata || '',

          // Lens Protocol Fields - new in enhanced registration
          lensHandle: userData.lensHandle || '',
          lensAccountId: userData.lensAccountId || '',
          lensTransactionHash: userData.lensTransactionHash || '',
          lensMetadataUri: userData.lensMetadataUri || '',

          // Notification and challenge tracking
          pushSubscription: userData.pushSubscription || '',
          dailyChallenge: userData.dailyChallenge || '0'.repeat(365),
          weeklyChallenge: userData.weeklyChallenge || '0'.repeat(52),
          monthlyChallenge: userData.monthlyChallenge || '0'.repeat(12),

          // Social connections - ensure arrays
          followers: Array.isArray(userData.followers) ? userData.followers : [],
          following: Array.isArray(userData.following) ? userData.following : [],

          // Activity arrays - ensure they exist
          notifications: Array.isArray(userData.notifications) ? userData.notifications : [],
          completedChallenges: Array.isArray(userData.completedChallenges) ? userData.completedChallenges : [],
          receivedPrivateChallenges: Array.isArray(userData.receivedPrivateChallenges)
            ? userData.receivedPrivateChallenges
            : [],
          createdPrivateChallenges: Array.isArray(userData.createdPrivateChallenges)
            ? userData.createdPrivateChallenges
            : [],
          createdPublicChallenges: Array.isArray(userData.createdPublicChallenges)
            ? userData.createdPublicChallenges
            : [],
          participatingPublicChallenges: Array.isArray(userData.participatingPublicChallenges)
            ? userData.participatingPublicChallenges
            : [],
        };

        console.log('👤 Enhanced formatted user data:', {
          id: formattedUser.id,
          username: formattedUser.username,
          wallet: formattedUser.wallet,
          lensHandle: formattedUser.lensHandle,
          lensAccountId: formattedUser.lensAccountId,
          hasPersonalFields: !!(
            formattedUser.personalField1Type ||
            formattedUser.personalField2Type ||
            formattedUser.personalField3Type
          ),
          followersCount: formattedUser.followers.length,
          followingCount: formattedUser.following.length,
          tokenFields: {
            total: formattedUser.earnedTokens,
            day: formattedUser.earnedTokensDay,
            week: formattedUser.earnedTokensWeek,
            month: formattedUser.earnedTokensMonth,
          },
          challengeProgress: {
            daily: formattedUser.dailyChallenge.length,
            weekly: formattedUser.weeklyChallenge.length,
            monthly: formattedUser.monthlyChallenge.length,
          },
        });

        // Login successful
        console.log('🔐 Calling login function...');
        await login(formattedUser);

        console.log('✅ Login successful, redirecting to home');
        router.push('/home');
      } catch (err) {
        console.error('💥 Login error:', err);
        setError('network_error');
        // Don't mark as checked on network error so it can retry
      } finally {
        console.log('🏁 Login process finished');
        setLoading(false);
        isProcessingLogin.current = false;
      }
    };

    handleUserLogin();
  }, [account?.address, login, router, isAuthenticated]);

  // Clear checked addresses when wallet disconnects
  useEffect(() => {
    if (!account?.address) {
      checkedAddresses.current.clear();
    }
  }, [account?.address]);

  const handleContinueRegistration = () => {
    console.log('🔀 Redirecting to registration');
    router.push('/register');
  };

<<<<<<< HEAD
  return (
    <AuthenticationLayout title="Welcome player" subtitle="Login with your account to start the game">
      <div className="w-full space-y-4 mb-6">
        {isLoadingAccounts ? (
          <div className="text-center py-10">
            <LoadingSpinner size="md" />
            <p className="mt-2 text-gray-300">Loading Accounts...</p>
          </div>
        ) : !!walletAddress && availableAccounts.length > 0 ? (
          <div className="grid grid-cols-1 gap-3">
            {availableAccounts.map(({ account, userData }) => (
              <div
                key={account.accountAddress}
                className="p-4 border rounded-xl cursor-pointer hover:bg-pink-900 hover:-translate-y-0.5 transition-all"
                onClick={() => handleSelectAccount(account, userData)}
              >
                <div className="flex items-center justify-between">
                  <div className="flex items-center w-full">
                    <img className="w-10 h-10 rounded-full mr-4" src={account.avatar} alt={account.localName} />
                    <div>
                      <p className="font-bold">{account.displayName}</p>
                      <p className="text-sm text-gray-500">@{account.localName}</p>
                    </div>
                  </div>
                  <button
                    className="bg-blue-600 text-white px-4 py-2 rounded-md hover:bg-blue-700 disabled:opacity-50"
                    onClick={(e) => {
                      e.stopPropagation();
                      handleSelectAccount(account, userData);
                    }}
                    disabled={selectedAccount === account && isAuthenticating}
                  >
                    {selectedAccount === account && isAuthenticating ? 'Loading...' : 'Use'}
                  </button>
                </div>
              </div>
            ))}
          </div>
        ) : (
          <div className="text-center">
            <p>No Accounts Available</p>
          </div>
        )}

        <div className="flex justify-center mb-3 w-full">
          <ConnectKitButton label="login" mode="dark" />
        </div>
      </div>

      <div className="text-center">
        <p>
          If you are new here{' '}
          <Link href="/register" className="text-nocenaPink cursor-pointer">
            enter invite code
          </Link>
        </p>
=======
  const renderErrorState = () => {
    if (error === 'account_not_found') {
      return (
        <div className="bg-red-500/20 border border-red-500 rounded-xl p-4">
          <p className="text-red-400 text-sm text-center">
            Wallet connected! Complete your profile to start challenging.
          </p>
        </div>
      );
    }

    if (error === 'network_error') {
      return (
        <div className="bg-red-500/20 border border-red-500 rounded-xl p-4">
          <div className="text-center space-y-2">
            <p className="text-red-400 text-sm font-semibold">Network Error</p>
            <p className="text-red-300 text-xs">Failed to check your profile. Please try again.</p>
            <button
              onClick={() => {
                setError('');
                if (account?.address) {
                  checkedAddresses.current.delete(account.address);
                }
              }}
              className="text-nocenaPink hover:text-nocenaPink/80 text-sm font-medium"
            >
              Retry
            </button>
          </div>
        </div>
      );
    }

    return null;
  };

  return (
    <AuthenticationLayout title="Welcome back" subtitle="Connect your identity to continue">
      <div className="w-full space-y-8">
        {/* Main Action Card */}
        <div className="bg-gray-800/50 rounded-[2rem] p-8 border border-gray-600">
          {!account ? (
            <div className="text-center space-y-6">
              <div className="space-y-2">
                <h3 className="text-white font-bold text-xl">Choose Your Profile</h3>
                <p className="text-gray-300 text-sm">
                  Your wallet is your identity. Connect to access your profile and challenges.
                </p>
              </div>

              <div className="py-4">
                <ConnectButton
                  client={client}
                  chain={chain}
                  wallets={wallets}
                  theme="dark"
                  connectModal={{
                    title: 'Connect to Nocena',
                    titleIcon: '/logo/LogoDark.png',
                  }}
                />
              </div>

              <div className="text-xs text-gray-400 max-w-sm mx-auto">
                No usernames, no passwords. Your blockchain wallet serves as your secure digital identity.
              </div>
            </div>
          ) : (
            <div className="space-y-6">
              {loading ? (
                <div className="text-center space-y-4">
                  <div className="relative w-16 h-16 mx-auto">
                    <div className="absolute inset-0 border-4 border-gray-600 rounded-full"></div>
                    <div className="absolute inset-0 border-4 border-nocenaBlue border-t-transparent rounded-full animate-spin"></div>
                  </div>
                  <div className="space-y-2">
                    <p className="text-white font-semibold">Checking your profile...</p>
                    <p className="text-gray-400 text-sm font-mono">
                      {account.address.slice(0, 8)}...{account.address.slice(-6)}
                    </p>
                  </div>
                </div>
              ) : walletChecked && !error ? (
                <div className="text-center space-y-4">
                  <div className="w-16 h-16 mx-auto bg-green-500 rounded-full flex items-center justify-center">
                    <svg className="w-8 h-8 text-white" fill="none" stroke="currentColor" viewBox="0 0 24 24">
                      <path
                        strokeLinecap="round"
                        strokeLinejoin="round"
                        strokeWidth={2}
                        d="M16 7a4 4 0 11-8 0 4 4 0 018 0zM12 14a7 7 0 00-7 7h14a7 7 0 00-7-7z"
                      />
                    </svg>
                  </div>
                  <div className="space-y-2">
                    <p className="text-white font-semibold text-lg">Profile Connected</p>
                    <p className="text-gray-300 text-sm font-mono bg-black/30 rounded-lg px-3 py-1 inline-block">
                      {account.address.slice(0, 8)}...{account.address.slice(-6)}
                    </p>
                  </div>
                  <ConnectButton
                    client={client}
                    chain={chain}
                    wallets={wallets}
                    theme="dark"
                    connectModal={{
                      title: 'Connect to Nocena',
                      titleIcon: '/logo/LogoDark.png',
                    }}
                  />
                </div>
              ) : (
                <div className="text-center space-y-4">
                  <div className="w-16 h-16 mx-auto bg-nocenaBlue rounded-full flex items-center justify-center">
                    <svg className="w-8 h-8 text-white" fill="none" stroke="currentColor" viewBox="0 0 24 24">
                      <path
                        strokeLinecap="round"
                        strokeLinejoin="round"
                        strokeWidth={2}
                        d="M17 9V7a2 2 0 00-2-2H5a2 2 0 00-2 2v6a2 2 0 002 2h2m2 4h10a2 2 0 002-2v-6a2 2 0 00-2-2H9a2 2 0 00-2 2v6a2 2 0 002 2zm7-5a2 2 0 11-4 0 2 2 0 014 0z"
                      />
                    </svg>
                  </div>
                  <div className="space-y-2">
                    <p className="text-white font-semibold text-lg">Wallet Connected</p>
                    <p className="text-gray-300 text-sm font-mono bg-black/30 rounded-lg px-3 py-1 inline-block">
                      {account.address.slice(0, 8)}...{account.address.slice(-6)}
                    </p>
                  </div>
                  <ConnectButton
                    client={client}
                    chain={chain}
                    wallets={wallets}
                    theme="dark"
                    connectModal={{
                      title: 'Connect to Nocena',
                      titleIcon: '/logo/LogoDark.png',
                    }}
                  />
                </div>
              )}
            </div>
          )}
        </div>

        {/* Error/Registration State */}
        {error && renderErrorState()}

        {/* Social Media Style Features */}
        <div className="space-y-4">
          <div className="text-center">
            <p className="text-gray-300 text-sm">
              {error === 'account_not_found' ? (
                <>
                  You're almost there -{' '}
                  <Link
                    href="/register?skip_wallet=true"
                    className="text-nocenaPink hover:text-nocenaPink/80 font-semibold"
                  >
                    continue with registration
                  </Link>
                </>
              ) : (
                <>
                  New challenger?{' '}
                  <Link href="/register" className="text-nocenaPink hover:text-nocenaPink/80 font-semibold">
                    Create your profile
                  </Link>
                </>
              )}
            </p>
          </div>

          {/* Identity Benefits */}
          <div className="bg-gray-800/30 rounded-xl p-6 border border-gray-700 space-y-4">
            <h4 className="text-white font-semibold text-center">Your Digital Identity</h4>

            <div className="grid grid-cols-1 gap-3">
              <div className="flex items-start space-x-3">
                <div className="w-2 h-2 bg-nocenaBlue rounded-full mt-2 flex-shrink-0"></div>
                <div>
                  <p className="text-white text-sm font-medium">One Wallet, One Identity</p>
                </div>
              </div>

              <div className="flex items-start space-x-3">
                <div className="w-2 h-2 bg-nocenaPurple rounded-full mt-2 flex-shrink-0"></div>
                <div>
                  <p className="text-white text-sm font-medium">Earn While You Play</p>
                </div>
              </div>

              <div className="flex items-start space-x-3">
                <div className="w-2 h-2 bg-nocenaPink rounded-full mt-2 flex-shrink-0"></div>
                <div>
                  <p className="text-white text-sm font-medium">Cross-Platform Profile</p>
                </div>
              </div>
            </div>
          </div>
        </div>
>>>>>>> 25b7f237
      </div>
    </AuthenticationLayout>
  );
};

export default LoginPage;<|MERGE_RESOLUTION|>--- conflicted
+++ resolved
@@ -1,18 +1,3 @@
-<<<<<<< HEAD
-// pages/login.tsx
-import React, { useEffect, useState } from 'react';
-import { useRouter } from 'next/router';
-import Link from 'next/link';
-import { getUserFromDgraph } from '../lib/api/dgraph';
-import { useAuth, User } from '../contexts/AuthContext';
-import AuthenticationLayout from '../components/layout/AuthenticationLayout';
-import { ConnectKitButton } from 'connectkit';
-import { AccountType } from '../lib/types';
-import { useAccount } from 'wagmi';
-import { fetchAvailableLensAccounts } from '@utils/lensUtils';
-import { useLensAuth } from '../contexts/LensAuthProvider';
-import LoadingSpinner from '@components/ui/LoadingSpinner';
-=======
 // pages/login.tsx - Updated to match enhanced registration
 import React, { useState, useEffect, useRef } from 'react';
 import { useRouter } from 'next/router';
@@ -23,7 +8,6 @@
 import { User, useAuth } from '../contexts/AuthContext';
 import AuthenticationLayout from '../components/layout/AuthenticationLayout';
 import { client, chain } from '../lib/thirdweb';
->>>>>>> 25b7f237
 
 // Import wallet connectors you want to use
 import { inAppWallet, createWallet } from 'thirdweb/wallets';
@@ -32,75 +16,17 @@
   const [error, setError] = useState('');
   const [isLoadingAccounts, setIsLoadingAccounts] = useState(false);
   const [loading, setLoading] = useState(false);
-<<<<<<< HEAD
-  const [selectedAccount, setSelectedAccount] = useState<AccountType | null>(null);
-  const [availableAccounts, setAvailableAccounts] = useState<
-    {
-      account: AccountType;
-      userData: any;
-    }[]
-  >([]);
-  const { address: walletAddress } = useAccount();
-  const { authenticate, isAuthenticating, client } = useLensAuth();
-=======
   const [walletChecked, setWalletChecked] = useState(false);
 
   // Refs to prevent multiple simultaneous login attempts
   const isProcessingLogin = useRef(false);
   const checkedAddresses = useRef<Set<string>>(new Set());
->>>>>>> 25b7f237
 
   const router = useRouter();
   const { login, isAuthenticated, user } = useAuth();
 
-<<<<<<< HEAD
-  useEffect(() => {
-    if (walletAddress) {
-      setIsLoadingAccounts(true);
-      fetchAvailableLensAccounts(client, walletAddress)
-        .then(async (accounts) => {
-          const accountsWithUserData = await Promise.all(
-            accounts.map(async (account) => {
-              const userData = await getUserFromDgraph(account.localName);
-              return userData ? { account, userData } : null;
-            }),
-          );
-
-          const validAccounts = accountsWithUserData.filter((item) => !!item);
-          setAvailableAccounts(validAccounts);
-          setIsLoadingAccounts(false);
-        })
-        .catch((err) => {
-          console.log('error fetching accounts', err);
-          setIsLoadingAccounts(false);
-        });
-    }
-  }, [walletAddress]);
-
-  const handleSelectAccount = async (account: AccountType, userData: any) => {
-    setSelectedAccount(account);
-    await authenticate(account.accountAddress, walletAddress!);
-
-    // Format followers and following to ensure they're arrays
-    // This helps with the types in the AuthContext
-    const formattedUser: User = {
-      ...userData,
-      followers: Array.isArray(userData.followers) ? userData.followers : [],
-      following: Array.isArray(userData.following) ? userData.following : [],
-    };
-
-    // Login successful
-    await login(formattedUser);
-    router.push('/home');
-  };
-
-  const onSubmitSignIn = async (values: FormValues) => {
-    setError('');
-    setLoading(true);
-=======
   // Thirdweb v5 hooks
   const account = useActiveAccount();
->>>>>>> 25b7f237
 
   // Configure which wallets/login methods to show
   const wallets = [
@@ -161,15 +87,6 @@
         console.log('✅ Already authenticated, skipping login');
         return;
       }
-<<<<<<< HEAD
-      // Format followers and following to ensure they're arrays
-      // This helps with the types in the AuthContext
-      const formattedUser: User = {
-        ...userData,
-        followers: Array.isArray(userData.followers) ? userData.followers : [],
-        following: Array.isArray(userData.following) ? userData.following : [],
-      };
-=======
 
       // Exit early if already processing
       if (isProcessingLogin.current) {
@@ -195,7 +112,6 @@
       setLoading(true);
       setError('');
       setWalletChecked(false);
->>>>>>> 25b7f237
 
       try {
         console.log('📡 Calling getUserFromDgraph...');
@@ -346,64 +262,6 @@
     router.push('/register');
   };
 
-<<<<<<< HEAD
-  return (
-    <AuthenticationLayout title="Welcome player" subtitle="Login with your account to start the game">
-      <div className="w-full space-y-4 mb-6">
-        {isLoadingAccounts ? (
-          <div className="text-center py-10">
-            <LoadingSpinner size="md" />
-            <p className="mt-2 text-gray-300">Loading Accounts...</p>
-          </div>
-        ) : !!walletAddress && availableAccounts.length > 0 ? (
-          <div className="grid grid-cols-1 gap-3">
-            {availableAccounts.map(({ account, userData }) => (
-              <div
-                key={account.accountAddress}
-                className="p-4 border rounded-xl cursor-pointer hover:bg-pink-900 hover:-translate-y-0.5 transition-all"
-                onClick={() => handleSelectAccount(account, userData)}
-              >
-                <div className="flex items-center justify-between">
-                  <div className="flex items-center w-full">
-                    <img className="w-10 h-10 rounded-full mr-4" src={account.avatar} alt={account.localName} />
-                    <div>
-                      <p className="font-bold">{account.displayName}</p>
-                      <p className="text-sm text-gray-500">@{account.localName}</p>
-                    </div>
-                  </div>
-                  <button
-                    className="bg-blue-600 text-white px-4 py-2 rounded-md hover:bg-blue-700 disabled:opacity-50"
-                    onClick={(e) => {
-                      e.stopPropagation();
-                      handleSelectAccount(account, userData);
-                    }}
-                    disabled={selectedAccount === account && isAuthenticating}
-                  >
-                    {selectedAccount === account && isAuthenticating ? 'Loading...' : 'Use'}
-                  </button>
-                </div>
-              </div>
-            ))}
-          </div>
-        ) : (
-          <div className="text-center">
-            <p>No Accounts Available</p>
-          </div>
-        )}
-
-        <div className="flex justify-center mb-3 w-full">
-          <ConnectKitButton label="login" mode="dark" />
-        </div>
-      </div>
-
-      <div className="text-center">
-        <p>
-          If you are new here{' '}
-          <Link href="/register" className="text-nocenaPink cursor-pointer">
-            enter invite code
-          </Link>
-        </p>
-=======
   const renderErrorState = () => {
     if (error === 'account_not_found') {
       return (
@@ -605,7 +463,6 @@
             </div>
           </div>
         </div>
->>>>>>> 25b7f237
       </div>
     </AuthenticationLayout>
   );
