--- conflicted
+++ resolved
@@ -3,12 +3,8 @@
 import { useRouter } from 'next/router';
 import { AppProps } from 'next/app';
 import Head from 'next/head';
-<<<<<<< HEAD
-import { AuthProvider, useAuth } from '../contexts/AuthContext';
-=======
 import { ThirdwebProvider } from 'thirdweb/react';
 import { useAuth, AuthProvider } from '../contexts/AuthContext';
->>>>>>> 7cef12b9
 import '../styles/globals.css';
 import AppLayout from '../components/layout/AppLayout';
 import LoginPage from './login';
@@ -240,21 +236,11 @@
 
 function MyApp(props: AppProps) {
   return (
-<<<<<<< HEAD
-    <WalletProvider>
-      <LensAuthProvider>
-        <AuthProvider>
-          <MyAppContent {...props} />
-        </AuthProvider>
-      </LensAuthProvider>
-    </WalletProvider>
-=======
     <ThirdwebProvider>
       <AuthProvider>
         <MyAppContent {...props} />
       </AuthProvider>
     </ThirdwebProvider>
->>>>>>> 7cef12b9
   );
 }
 
